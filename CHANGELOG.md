--- conflicted
+++ resolved
@@ -1,16 +1,15 @@
-<<<<<<< HEAD
 ## 0.6.0
 
-- N-API (`node-addon-api`)
-- Binaries are now compiled with clang 10.x
-- Updated mason and node_modules
-- Remove 'vector-tile' dependency
-- Upgrade to `mapbox/node-pre-gyp@1.x`
-=======
+* N-API (`node-addon-api`)
+* Binaries are now compiled with clang 10.x
+* Updated mason and node_modules
+* Remove 'vector-tile' dependency
+* Upgrade to `mapbox/node-pre-gyp@1.x`
+* Build binaries with node v16 -> works at runtime with node v8 -> v16 (and likely others)
+* Remove `-D_GLIBCXX_USE_CXX11_ABI=0` build flag
 ## 0.5.1
 
 * Add support for Node 14
->>>>>>> b04731a8
 
 ## 0.5.0
 
