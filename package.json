{
  "name": "@mapbox/vtquery",
<<<<<<< HEAD
  "version": "0.2.0alpha-mason",
=======
  "version": "0.2.1",
>>>>>>> f6c2b080
  "description": "Get features from Mapbox Vector Tiles from a lng/lat query point",
  "url": "http://github.com/mapbox/vtquery",
  "main": "./lib/index.js",
  "repository": {
    "type": "git",
    "url": "git@github.com:mapbox/vtquery.git"
  },
  "scripts": {
    "test": "UV_THREADPOOL_SIZE=1 tape test/*.test.js",
    "prepublishOnly": "npm ls",
    "install": "node-pre-gyp install --fallback-to-build",
    "docs": "documentation readme lib/index.js --section=API"
  },
  "author": "Mapbox",
  "license": "ISC",
  "dependencies": {
    "nan": "~2.5.1",
<<<<<<< HEAD
    "node-pre-gyp": "~0.6.32", 
    "mason-js-sdk": "https://github.com/mapbox/mason-js/archive/b571af3704e971a87f972c77a0b12a9e2a29faef.tar.gz"
=======
    "node-pre-gyp": "~0.9.1"
>>>>>>> f6c2b080
  },
  "bundledDependencies": [
    "node-pre-gyp"
  ],
  "devDependencies": {
    "@mapbox/mvt-fixtures": "^3.2.0",
    "aws-sdk": "^2.163.0",
    "d3-queue": "^3.0.7",
    "minimist": "^1.2.0",
    "tape": "^4.5.1"
  },
  "binary": {
    "module_name": "vtquery",
    "module_path": "./lib/binding/",
    "host": "https://mapbox-node-binary.s3.amazonaws.com",
    "remote_path": "./{name}/v{version}/{configuration}/{toolset}/",
    "package_name": "{node_abi}-{platform}-{arch}.tar.gz"
  }
}<|MERGE_RESOLUTION|>--- conflicted
+++ resolved
@@ -1,10 +1,6 @@
 {
   "name": "@mapbox/vtquery",
-<<<<<<< HEAD
-  "version": "0.2.0alpha-mason",
-=======
-  "version": "0.2.1",
->>>>>>> f6c2b080
+  "version": "0.2.1-masonjs",
   "description": "Get features from Mapbox Vector Tiles from a lng/lat query point",
   "url": "http://github.com/mapbox/vtquery",
   "main": "./lib/index.js",
@@ -21,13 +17,9 @@
   "author": "Mapbox",
   "license": "ISC",
   "dependencies": {
+    "mason-js-sdk": "~0.1.4",
     "nan": "~2.5.1",
-<<<<<<< HEAD
-    "node-pre-gyp": "~0.6.32", 
-    "mason-js-sdk": "https://github.com/mapbox/mason-js/archive/b571af3704e971a87f972c77a0b12a9e2a29faef.tar.gz"
-=======
     "node-pre-gyp": "~0.9.1"
->>>>>>> f6c2b080
   },
   "bundledDependencies": [
     "node-pre-gyp"
