#!/bin/bash

set -eu
set -o pipefail

function install() {
  mason install $1 $2
  mason link $1 $2
}

# setup mason
./scripts/setup.sh --config local.env
source local.env

install geometry 96d3505
install variant 1.1.4
<<<<<<< HEAD
install vtzero 7adde32
=======
install vtzero 533b811
>>>>>>> a9098b48
install protozero 1.6.0
install spatial-algorithms 0.1.0
install boost 1.65.1
install cheap-ruler 2.5.3
install vector-tile f4728da<|MERGE_RESOLUTION|>--- conflicted
+++ resolved
@@ -14,11 +14,7 @@
 
 install geometry 96d3505
 install variant 1.1.4
-<<<<<<< HEAD
-install vtzero 7adde32
-=======
 install vtzero 533b811
->>>>>>> a9098b48
 install protozero 1.6.0
 install spatial-algorithms 0.1.0
 install boost 1.65.1
